module fpm
<<<<<<< HEAD

use fpm_backend, only: build_package
use fpm_command_line, only: fpm_build_settings
use fpm_environment, only: run, get_os_type, OS_LINUX, OS_MACOS, OS_WINDOWS
use fpm_filesystem, only: number_of_rows, list_files, exists
use fpm_manifest, only: fpm_manifest_t
use fpm_model, only: build_model, fpm_model_t

=======
use environment, only: get_os_type, OS_LINUX, OS_MACOS, OS_WINDOWS
use fpm_manifest, only : get_package_data, default_executable, default_library, &
    & package_t
use fpm_error, only : error_t
>>>>>>> 89813e84
implicit none
private
public :: cmd_build, cmd_install, cmd_new, cmd_run, cmd_test


contains


<<<<<<< HEAD
subroutine package_name(name)
character(:), allocatable, intent(out) :: name
! Currrently a heuristic. We should update this to read the name from fpm.toml
if (exists("src/fpm.f90")) then
    name = "fpm"
else
    name = "hello_world"
end if
end subroutine

subroutine cmd_build(settings)
    type(fpm_build_settings), intent(in) :: settings

    type(fpm_manifest_t) :: manifest
    type(fpm_model_t) :: model

    print *, "# Building project"

    call build_model(model, settings, manifest)

    call build_package(model)

=======
subroutine cmd_build()
type(package_t) :: package
type(error_t), allocatable :: error
type(string_t), allocatable :: files(:)
character(:), allocatable :: basename, linking
integer :: i, n
call get_package_data(package, "fpm.toml", error)
if (allocated(error)) then
    print '(a)', error%message
    error stop 1
end if

! Populate library in case we find the default src directory
if (.not.allocated(package%library) .and. exists("src")) then
    call default_library(package%library)
end if

! Populate executable in case we find the default app directory
if (.not.allocated(package%executable) .and. exists("app")) then
    allocate(package%executable(1))
    call default_executable(package%executable(1), package%name)
end if

if (.not.(allocated(package%library) .or. allocated(package%executable))) then
    print '(a)', "Neither library nor executable found, there is nothing to do"
    error stop 1
end if

linking = ""
if (allocated(package%library)) then
    call list_files(package%library%source_dir, files)
    do i = 1, size(files)
        if (str_ends_with(files(i)%s, ".f90")) then
            n = len(files(i)%s)
            basename = files(i)%s
            call run("gfortran -c " // package%library%source_dir // "/" // &
               & basename // " -o " // basename // ".o")
            linking = linking // " " // basename // ".o"
        end if
    end do
end if

do i = 1, size(package%executable)
    basename = package%executable(i)%main
    call run("gfortran -c " // package%executable(i)%source_dir // "/" // &
       & basename // " -o " // basename // ".o")
    call run("gfortran " // basename // ".o " // linking // " -o " // &
       & package%executable(i)%name)
end do
>>>>>>> 89813e84
end subroutine

subroutine cmd_install()
    print *, "fpm error: 'fpm install' not implemented."
    error stop 1
end subroutine

subroutine cmd_new()
    print *, "fpm error: 'fpm new' not implemented."
    error stop 1
end subroutine

subroutine cmd_run()
    print *, "fpm error: 'fpm run' not implemented."
    error stop 1
end subroutine

subroutine cmd_test()
    print *, "fpm error: 'fpm test' not implemented."
    error stop 1
end subroutine

end module fpm<|MERGE_RESOLUTION|>--- conflicted
+++ resolved
@@ -1,19 +1,14 @@
 module fpm
-<<<<<<< HEAD
 
+use fpm_strings, only: string_t, str_ends_with
 use fpm_backend, only: build_package
 use fpm_command_line, only: fpm_build_settings
 use fpm_environment, only: run, get_os_type, OS_LINUX, OS_MACOS, OS_WINDOWS
 use fpm_filesystem, only: number_of_rows, list_files, exists
-use fpm_manifest, only: fpm_manifest_t
 use fpm_model, only: build_model, fpm_model_t
-
-=======
-use environment, only: get_os_type, OS_LINUX, OS_MACOS, OS_WINDOWS
 use fpm_manifest, only : get_package_data, default_executable, default_library, &
     & package_t
 use fpm_error, only : error_t
->>>>>>> 89813e84
 implicit none
 private
 public :: cmd_build, cmd_install, cmd_new, cmd_run, cmd_test
@@ -22,31 +17,8 @@
 contains
 
 
-<<<<<<< HEAD
-subroutine package_name(name)
-character(:), allocatable, intent(out) :: name
-! Currrently a heuristic. We should update this to read the name from fpm.toml
-if (exists("src/fpm.f90")) then
-    name = "fpm"
-else
-    name = "hello_world"
-end if
-end subroutine
-
 subroutine cmd_build(settings)
-    type(fpm_build_settings), intent(in) :: settings
-
-    type(fpm_manifest_t) :: manifest
-    type(fpm_model_t) :: model
-
-    print *, "# Building project"
-
-    call build_model(model, settings, manifest)
-
-    call build_package(model)
-
-=======
-subroutine cmd_build()
+type(fpm_build_settings), intent(in) :: settings
 type(package_t) :: package
 type(error_t), allocatable :: error
 type(string_t), allocatable :: files(:)
@@ -95,7 +67,6 @@
     call run("gfortran " // basename // ".o " // linking // " -o " // &
        & package%executable(i)%name)
 end do
->>>>>>> 89813e84
 end subroutine
 
 subroutine cmd_install()
