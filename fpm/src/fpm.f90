--- conflicted
+++ resolved
@@ -1,29 +1,17 @@
 module fpm
 
-<<<<<<< HEAD
-use fpm_strings, only : string_t, str_ends_with
-use fpm_backend, only : build_package
-use fpm_command_line, only : fpm_build_settings, fpm_new_settings, &
-    fpm_run_settings, fpm_install_settings, fpm_test_settings
-use fpm_environment, only : run, get_os_type, OS_LINUX, OS_MACOS, OS_WINDOWS
-use fpm_filesystem, only : join_path, number_of_rows, list_files, exists, basename, mkdir
-use fpm_model, only : srcfile_ptr, srcfile_t, fpm_model_t
-use fpm_sources, only : add_executable_sources, add_sources_from_dir, &
-    resolve_module_dependencies
-=======
 use fpm_strings, only: string_t, str_ends_with
 use fpm_backend, only: build_package
 use fpm_command_line, only: fpm_build_settings, fpm_new_settings, &
                       fpm_run_settings, fpm_install_settings, fpm_test_settings
 use fpm_environment, only: run, get_os_type, OS_LINUX, OS_MACOS, OS_WINDOWS
-use fpm_filesystem, only: is_dir, join_path, number_of_rows, list_files, exists, basename
+use fpm_filesystem, only: is_dir, join_path, number_of_rows, list_files, exists, basename, mkdir
 use fpm_model, only: srcfile_ptr, srcfile_t, fpm_model_t, &
                     FPM_SCOPE_UNKNOWN, FPM_SCOPE_LIB, &
                     FPM_SCOPE_DEP, FPM_SCOPE_APP, FPM_SCOPE_TEST
 
 use fpm_sources, only: add_executable_sources, add_sources_from_dir, &
                        resolve_module_dependencies
->>>>>>> 75c1da54
 use fpm_manifest, only : get_package_data, default_executable, &
     default_library, package_t, default_test
 use fpm_error, only : error_t
@@ -79,27 +67,15 @@
             return
         end if
 
-<<<<<<< HEAD
-        call add_executable_sources(model%sources, package%executable, &
-                                    is_test=.false., error=error)
-=======
     end if
     if (is_dir('test') .and. package%build_config%auto_tests) then
         call add_sources_from_dir(model%sources,'test', FPM_SCOPE_TEST, &
                                    with_executables=.true., error=error)
->>>>>>> 75c1da54
 
         if (allocated(error)) then
             return
         endif
 
-<<<<<<< HEAD
-    endif
-    if (allocated(package%test)) then
-
-        call add_executable_sources(model%sources, package%test, &
-                                    is_test=.true., error=error)
-=======
     end if
     if (allocated(package%executable)) then
         call add_executable_sources(model%sources, package%executable, FPM_SCOPE_APP, &
@@ -115,7 +91,6 @@
         call add_executable_sources(model%sources, package%test, FPM_SCOPE_TEST, &
                                      auto_discover=package%build_config%auto_tests, &
                                      error=error)
->>>>>>> 75c1da54
 
         if (allocated(error)) then
             return
@@ -124,20 +99,15 @@
     endif
 
     if (allocated(package%library)) then
-<<<<<<< HEAD
-
-        call add_sources_from_dir(model%sources,package%library%source_dir, &
-                                  error=error)
-=======
+
         call add_sources_from_dir(model%sources, package%library%source_dir, &
                                     FPM_SCOPE_LIB, error=error)
->>>>>>> 75c1da54
 
         if (allocated(error)) then
             return
         endif
 
-<<<<<<< HEAD
+
     endif
     if(settings%list)then
         do i=1,size(model%sources)
@@ -146,11 +116,8 @@
         enddo
         stop
     else
-        call resolve_module_dependencies(model%sources)
-    endif
-=======
-    call resolve_module_dependencies(model%sources,error)
->>>>>>> 75c1da54
+        call resolve_module_dependencies(model%sources,error)
+    endif
 
 end subroutine build_model
 
@@ -160,48 +127,7 @@
 type(package_t) :: package
 type(fpm_model_t) :: model
 type(error_t), allocatable :: error
-<<<<<<< HEAD
-
-    call get_package_data(package, "fpm.toml", error)
-    if (allocated(error)) then
-        print '(a)', error%message
-        error stop 5
-    endif
-
-    ! Populate library in case we find the default src directory
-    if (.not.allocated(package%library) .and. exists("src")) then
-        allocate(package%library)
-        call default_library(package%library)
-    endif
-
-    ! Populate executable in case we find the default app directory
-    if (.not.allocated(package%executable) .and. exists("app")) then
-        allocate(package%executable(1))
-        call default_executable(package%executable(1), package%name)
-    endif
-
-    ! Populate test in case we find the default test directory
-    if (.not.allocated(package%test) .and. exists("test")) then
-        allocate(package%test(1))
-        call default_test(package%test(1), package%name)
-    endif
-
-    if (.not.(allocated(package%library) .or. allocated(package%executable) .or. allocated(package%test) )) then
-        print '(a)', "Neither library nor executable found, there is nothing to do"
-        error stop 6
-    endif
-
-    call build_model(model, settings, package, error)
-    if (allocated(error)) then
-        print '(a)', error%message
-        error stop 7
-    endif
-
-    call build_package(model)
-
-end subroutine cmd_build
-
-=======
+
 call get_package_data(package, "fpm.toml", error)
 if (allocated(error)) then
     print '(a)', error%message
@@ -235,7 +161,6 @@
 call build_package(model)
 
 end subroutine
->>>>>>> 75c1da54
 
 subroutine cmd_install(settings)
 type(fpm_install_settings), intent(in) :: settings
