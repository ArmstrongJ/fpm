--- conflicted
+++ resolved
@@ -327,13 +327,8 @@
 
             case("version", "license", "author", "maintainer", "copyright", &
                     & "description", "keywords", "categories", "homepage", "build", &
-<<<<<<< HEAD
                     & "dependencies", "dev-dependencies", "profiles", "test", "executable", &
-                    & "example", "library", "install", "extra")
-=======
-                    & "dependencies", "dev-dependencies", "test", "executable", &
                     & "example", "library", "install", "extra", "preprocess")
->>>>>>> 07a725bd
                 continue
 
             end select
