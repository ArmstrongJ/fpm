--- conflicted
+++ resolved
@@ -30,15 +30,8 @@
 use fpm_environment, only: run
 use fpm_filesystem, only: dirname, join_path, exists, mkdir
 use fpm_model, only: fpm_model_t
-<<<<<<< HEAD
-use fpm_targets, only: build_target_t, build_target_ptr, &
-                     FPM_TARGET_OBJECT, FPM_TARGET_ARCHIVE, FPM_TARGET_EXECUTABLE
-
-=======
 use fpm_targets, only: build_target_t, build_target_ptr, FPM_TARGET_OBJECT, &
                        FPM_TARGET_C_OBJECT, FPM_TARGET_ARCHIVE, FPM_TARGET_EXECUTABLE
-                     
->>>>>>> fbbfb2c1
 use fpm_strings, only: string_cat
 
 implicit none
