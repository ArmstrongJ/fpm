--- conflicted
+++ resolved
@@ -27,13 +27,8 @@
 !>
 module fpm_backend
 
-<<<<<<< HEAD
-use fpm_environment, only: run
-use fpm_filesystem, only: basename, dirname, join_path, exists, mkdir
-=======
 use fpm_environment, only: run, get_os_type, OS_WINDOWS
-use fpm_filesystem, only: dirname, join_path, exists, mkdir, unix_path
->>>>>>> 845217f1
+use fpm_filesystem, only: basename, dirname, join_path, exists, mkdir, unix_path
 use fpm_model, only: fpm_model_t
 use fpm_targets, only: build_target_t, build_target_ptr, FPM_TARGET_OBJECT, &
                        FPM_TARGET_C_OBJECT, FPM_TARGET_ARCHIVE, FPM_TARGET_EXECUTABLE
@@ -284,21 +279,18 @@
               //" "//target%link_flags// " -o " // target%output_file, echo=.true., exitstat=stat)
 
     case (FPM_TARGET_ARCHIVE)
-<<<<<<< HEAD
-        call run("ar -rs " // target%output_file // " " // string_cat(target%link_objects," "), &
-                  echo=.true., exitstat=stat)
-=======
 
         select case (get_os_type())
         case (OS_WINDOWS)
             call write_response_file(target%output_file//".resp" ,target%link_objects)
-            call run(model%archiver // target%output_file // " @" // target%output_file//".resp")
+            call run(model%archiver // target%output_file // " @" // target%output_file//".resp", &
+                     echo=.true., exitstat=stat)
 
         case default
-            call run(model%archiver // target%output_file // " " // string_cat(target%link_objects," "))
+            call run(model%archiver // target%output_file // " " // string_cat(target%link_objects," "), &
+                     echo=.true., exitstat=stat)
 
         end select
->>>>>>> 845217f1
 
     end select
 
