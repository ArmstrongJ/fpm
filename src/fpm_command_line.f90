!># Definition of the command line interface
!>
!> This module uses [M_CLI2](https://github.com/urbanjost/M_CLI2) to define
!> the command line interface.
!> To define a command line interface create a new command settings type
!> from the [[fpm_cmd_settings]] base class or the respective parent command
!> settings.
!>
!> The subcommand is selected by the first non-option argument in the command
!> line. In the subcase block the actual command line is defined and transferred
!> to an instance of the [[fpm_cmd_settings]], the actual type is used by the
!> *fpm* main program to determine which command entry point is chosen.
!>
!> To add a new subcommand add a new case to select construct and specify the
!> wanted command line and the expected default values.
!> Some of the following points also apply if you add a new option or argument
!> to an existing *fpm* subcommand.
!> At this point you should create a help page for the new command in a simple
!> catman-like format as well in the ``set_help`` procedure.
!> Make sure to register new subcommands in the ``fpm-manual`` command by adding
!> them to the manual character array and in the help/manual case as well.
!> You should add the new command to the synopsis section of the ``fpm-list``,
!> ``fpm-help`` and ``fpm --list`` help pages below to make sure the help output
!> is complete and consistent as well.
module fpm_command_line
use fpm_environment,  only : get_os_type, get_env, os_is_unix, &
                             OS_UNKNOWN, OS_LINUX, OS_MACOS, OS_WINDOWS, &
                             OS_CYGWIN, OS_SOLARIS, OS_FREEBSD, OS_OPENBSD
use M_CLI2,           only : set_args, lget, sget, unnamed, remaining, specified
use M_CLI2,           only : get_subcommand, CLI_RESPONSE_FILE
use fpm_strings,      only : lower, split, to_fortran_name, is_fortran_name
use fpm_filesystem,   only : basename, canon_path, which, run
use fpm_environment,  only : get_command_arguments_quoted
use fpm_error,        only : fpm_stop, error_t
use fpm_os,           only : get_current_directory
use,intrinsic :: iso_fortran_env, only : stdin=>input_unit, &
                                       & stdout=>output_unit, &
                                       & stderr=>error_unit

implicit none

private
public :: fpm_cmd_settings, &
          fpm_build_settings, &
          fpm_install_settings, &
          fpm_new_settings, &
          fpm_run_settings, &
          fpm_test_settings, &
          fpm_update_settings, &
          fpm_clean_settings, &
          get_command_line_settings

type, abstract :: fpm_cmd_settings
    character(len=:), allocatable :: working_dir
    logical                      :: verbose=.true.
end type

integer,parameter :: ibug=4096
type, extends(fpm_cmd_settings)  :: fpm_new_settings
    character(len=:),allocatable :: name
    logical                      :: with_executable=.false.
    logical                      :: with_test=.false.
    logical                      :: with_lib=.true.
    logical                      :: with_example=.false.
    logical                      :: with_full=.false.
    logical                      :: with_bare=.false.
    logical                      :: backfill=.true.
end type

type, extends(fpm_cmd_settings)  :: fpm_build_settings
    logical                      :: list=.false.
    logical                      :: show_model=.false.
    logical                      :: build_tests=.false.
    logical                      :: prune=.true.
    character(len=:),allocatable :: compiler
    character(len=:),allocatable :: c_compiler
    character(len=:),allocatable :: archiver
    character(len=:),allocatable :: profile
    character(len=:),allocatable :: flag
    character(len=:),allocatable :: cflag
    character(len=:),allocatable :: ldflag
end type

type, extends(fpm_build_settings)  :: fpm_run_settings
    character(len=ibug),allocatable :: name(:)
    character(len=:),allocatable :: args
    character(len=:),allocatable :: runner
    logical :: example
end type

type, extends(fpm_run_settings)  :: fpm_test_settings
end type

type, extends(fpm_build_settings) :: fpm_install_settings
    character(len=:), allocatable :: prefix
    character(len=:), allocatable :: bindir
    character(len=:), allocatable :: libdir
    character(len=:), allocatable :: includedir
    logical :: no_rebuild
end type

!> Settings for interacting and updating with project dependencies
type, extends(fpm_cmd_settings)  :: fpm_update_settings
    character(len=ibug),allocatable :: name(:)
    logical :: fetch_only
    logical :: clean
end type

type, extends(fpm_cmd_settings)   :: fpm_clean_settings
    logical                       :: unix
    character(len=:), allocatable :: calling_dir  ! directory clean called from
    logical                       :: clean_skip=.false.
    logical                       :: clean_call=.false.
end type

character(len=:),allocatable :: name
character(len=:),allocatable :: os_type
character(len=ibug),allocatable :: names(:)
character(len=:),allocatable :: tnames(:)

character(len=:), allocatable :: version_text(:)
character(len=:), allocatable :: help_new(:), help_fpm(:), help_run(:), &
                 & help_test(:), help_build(:), help_usage(:), help_runner(:), &
                 & help_text(:), help_install(:), help_help(:), help_update(:), &
                 & help_list(:), help_list_dash(:), help_list_nodash(:), &
                 & help_clean(:)
character(len=20),parameter :: manual(*)=[ character(len=20) ::&
&  ' ',     'fpm',    'new',     'build',  'run',    'clean',  &
&  'test',  'runner', 'install', 'update', 'list',   'help',   'version'  ]

character(len=:), allocatable :: val_runner, val_compiler, val_flag, val_cflag, val_ldflag, &
    val_profile

!   '12345678901234567890123456789012345678901234567890123456789012345678901234567890',&
character(len=80), parameter :: help_text_build_common(*) = [character(len=80) ::      &
    ' --profile PROF    Selects the compilation profile for the build.               ',&
    '                   Currently available profiles are "release" for               ',&
    '                   high optimization and "debug" for full debug options.        ',&
    '                   If --flag is not specified the "debug" flags are the         ',&
    '                   default.                                                     ',&
    ' --no-prune        Disable tree-shaking/pruning of unused module dependencies   '&
    ]
!   '12345678901234567890123456789012345678901234567890123456789012345678901234567890',&
character(len=80), parameter :: help_text_compiler(*) = [character(len=80) :: &
    ' --compiler NAME    Specify a compiler name. The default is "gfortran"          ',&
    '                    unless set by the environment variable FPM_FC.              ',&
    ' --c-compiler NAME  Specify the C compiler name. Automatically determined by    ',&
    '                    default unless set by the environment variable FPM_CC.      ',&
    ' --archiver NAME    Specify the archiver name. Automatically determined by      ',&
    '                    default unless set by the environment variable FPM_AR.      '&
    ]

!   '12345678901234567890123456789012345678901234567890123456789012345678901234567890',&
character(len=80), parameter :: help_text_flag(*) = [character(len=80) :: &
    ' --flag  FFLAGS    selects compile arguments for the build, the default value is',&
    '                   set by the FPM_FFLAGS environment variable. These are added  ',&
    '                   to the profile options if --profile is specified, else these ',&
    '                   these options override the defaults. Note object and .mod    ',&
    '                   directory locations are always built in.                     ',&
    ' --c-flag CFLAGS   selects compile arguments specific for C source in the build.',&
    '                   The default value is set by the FPM_CFLAGS environment       ',&
    '                   variable.                                                    ',&
    ' --link-flag LDFLAGS  select arguments passed to the linker for the build. The  ',&
    '                   default value is set by the FPM_LDFLAGS environment variable.'&
    ]


character(len=80), parameter :: help_text_environment(*) = [character(len=80) :: &
    'ENVIRONMENT VARIABLES',&
    ' FPM_FC            sets the path to the Fortran compiler used for the build,', &
    '                   will be overwritten by --compiler command line option', &
    '', &
    ' FPM_FFLAGS        sets the arguments for the Fortran compiler', &
    '                   will be overwritten by --flag command line option', &
    '', &
    ' FPM_CC            sets the path to the C compiler used for the build,', &
    '                   will be overwritten by --c-compiler command line option', &
    '', &
    ' FPM_CFLAGS        sets the arguments for the C compiler', &
    '                   will be overwritten by --c-flag command line option', &
    '', &
    ' FPM_AR            sets the path to the archiver used for the build,', &
    '                   will be overwritten by --archiver command line option', &
    '', &
    ' FPM_LDFLAGS       sets additional link arguments for creating executables', &
    '                   will be overwritten by --link-flag command line option' &
    ]

contains
    subroutine get_command_line_settings(cmd_settings)
        class(fpm_cmd_settings), allocatable, intent(out) :: cmd_settings

        character(len=4096)           :: cmdarg
        integer                       :: i
        integer                       :: widest
        integer                       :: os
        logical                       :: unix
        type(fpm_install_settings), allocatable :: install_settings
        character(len=:), allocatable :: common_args, compiler_args, run_args, working_dir, &
            & c_compiler, archiver

        character(len=*), parameter :: fc_env = "FC", cc_env = "CC", ar_env = "AR", &
            & fflags_env = "FFLAGS", cflags_env = "CFLAGS", ldflags_env = "LDFLAGS", &
            & fc_default = "gfortran", cc_default = " ", ar_default = " ", flags_default = " "
        type(error_t), allocatable :: error

        call set_help()
        os = get_os_type()
        ! text for --version switch,
        select case (os)
            case (OS_LINUX);   os_type =  "OS Type:     Linux"
            case (OS_MACOS);   os_type =  "OS Type:     macOS"
            case (OS_WINDOWS); os_type =  "OS Type:     Windows"
            case (OS_CYGWIN);  os_type =  "OS Type:     Cygwin"
            case (OS_SOLARIS); os_type =  "OS Type:     Solaris"
            case (OS_FREEBSD); os_type =  "OS Type:     FreeBSD"
            case (OS_OPENBSD); os_type =  "OS Type:     OpenBSD"
            case (OS_UNKNOWN); os_type =  "OS Type:     Unknown"
            case default     ; os_type =  "OS Type:     UNKNOWN"
        end select
        unix = os_is_unix(os)
        version_text = [character(len=80) :: &
         &  'Version:     0.6.0, alpha',                               &
         &  'Program:     fpm(1)',                                     &
         &  'Description: A Fortran package manager and build system', &
         &  'Home Page:   https://github.com/fortran-lang/fpm',        &
         &  'License:     MIT',                                        &
         &  os_type]
        ! find the subcommand name by looking for first word on command
        ! not starting with dash
        CLI_RESPONSE_FILE=.true.
        cmdarg = get_subcommand()

        common_args = &
          ' --directory:C " "' // &
          ' --verbose F'

        run_args = &
          ' --target " "' // &
          ' --list F' // &
          ' --runner " "'

        compiler_args = &
          ' --profile " "' // &
          ' --no-prune F' // &
          ' --compiler "'//get_fpm_env(fc_env, fc_default)//'"' // &
          ' --c-compiler "'//get_fpm_env(cc_env, cc_default)//'"' // &
          ' --archiver "'//get_fpm_env(ar_env, ar_default)//'"' // &
          ' --flag:: "'//get_fpm_env(fflags_env, flags_default)//'"' // &
          ' --c-flag:: "'//get_fpm_env(cflags_env, flags_default)//'"' // &
          ' --link-flag:: "'//get_fpm_env(ldflags_env, flags_default)//'"'

        ! now set subcommand-specific help text and process commandline
        ! arguments. Then call subcommand routine
        select case(trim(cmdarg))

        case('run')
            call set_args(common_args // compiler_args // run_args //'&
            & --all F &
            & --example F&
            & --',help_run,version_text)

            call check_build_vals()

            if( size(unnamed) > 1 )then
                names=unnamed(2:)
            else
                names=[character(len=len(names)) :: ]
            endif


            if(specified('target') )then
               call split(sget('target'),tnames,delimiters=' ,:')
               names=[character(len=max(len(names),len(tnames))) :: names,tnames]
            endif

            ! convert --all to '*'
            if(lget('all'))then
               names=[character(len=max(len(names),1)) :: names,'*' ]
            endif

            ! convert special string '..' to equivalent (shorter) '*'
            ! to allow for a string that does not require shift-key and quoting
            do i=1,size(names)
               if(names(i)=='..')names(i)='*'
            enddo

            c_compiler = sget('c-compiler')
            archiver = sget('archiver')
            allocate(fpm_run_settings :: cmd_settings)
            val_runner=sget('runner')
            if(specified('runner') .and. val_runner=='')val_runner='echo'
            cmd_settings=fpm_run_settings(&
            & args=remaining,&
            & profile=val_profile,&
            & prune=.not.lget('no-prune'), &
            & compiler=val_compiler, &
            & c_compiler=c_compiler, &
            & archiver=archiver, &
            & flag=val_flag, &
            & cflag=val_cflag, &
            & ldflag=val_ldflag, &
            & example=lget('example'), &
            & list=lget('list'),&
            & build_tests=.false.,&
            & name=names,&
            & runner=val_runner,&
            & verbose=lget('verbose') )

        case('build')
            call set_args(common_args // compiler_args //'&
            & --list F &
            & --show-model F &
            & --tests F &
            & --',help_build,version_text)

            call check_build_vals()

            c_compiler = sget('c-compiler')
            archiver = sget('archiver')
            allocate( fpm_build_settings :: cmd_settings )
            cmd_settings=fpm_build_settings(  &
            & profile=val_profile,&
            & prune=.not.lget('no-prune'), &
            & compiler=val_compiler, &
            & c_compiler=c_compiler, &
            & archiver=archiver, &
            & flag=val_flag, &
            & cflag=val_cflag, &
            & ldflag=val_ldflag, &
            & list=lget('list'),&
            & show_model=lget('show-model'),&
            & build_tests=lget('tests'),&
            & verbose=lget('verbose') )

        case('new')
            call set_args(common_args // '&
            & --src F &
            & --lib F &
            & --app F &
            & --test F &
            & --example F &
            & --backfill F &
            & --full F &
            & --bare F', &
            & help_new, version_text)
            select case(size(unnamed))
            case(1)
                if(lget('backfill'))then
                   name='.'
                else
                   write(stderr,'(*(7x,g0,/))') &
                   & '<USAGE> fpm new NAME [[--lib|--src] [--app] [--test] [--example]]|[--full|--bare] [--backfill]'
                   call fpm_stop(1,'directory name required')
                endif
            case(2)
                name=trim(unnamed(2))
            case default
                write(stderr,'(7x,g0)') &
                & '<USAGE> fpm new NAME [[--lib|--src] [--app] [--test] [--example]]| [--full|--bare] [--backfill]'
                call fpm_stop(2,'only one directory name allowed')
            end select
            !*! canon_path is not converting ".", etc.
            if(name=='.')then
               call get_current_directory(name, error)
               if (allocated(error)) then
                  write(stderr, '("[Error]", 1x, a)') error%message
                  stop 1
               endif
            endif
            name=canon_path(name)
            if( .not.is_fortran_name(to_fortran_name(basename(name))) )then
                write(stderr,'(g0)') [ character(len=72) :: &
                & '<ERROR> the fpm project name must be made of up to 63 ASCII letters,', &
                & '        numbers, underscores, or hyphens, and start with a letter.']
                call fpm_stop(4,' ')
            endif


            allocate(fpm_new_settings :: cmd_settings)
            if (any( specified([character(len=10) :: 'src','lib','app','test','example','bare'])) &
            & .and.lget('full') )then
                write(stderr,'(*(a))')&
                &'<ERROR> --full and any of [--src|--lib,--app,--test,--example,--bare]', &
                &'        are mutually exclusive.'
                call fpm_stop(5,' ')
            elseif (any( specified([character(len=10) :: 'src','lib','app','test','example','full'])) &
            & .and.lget('bare') )then
                write(stderr,'(*(a))')&
                &'<ERROR> --bare and any of [--src|--lib,--app,--test,--example,--full]', &
                &'        are mutually exclusive.'
                call fpm_stop(3,' ')
            elseif (any( specified([character(len=10) :: 'src','lib','app','test','example']) ) )then
                cmd_settings=fpm_new_settings(&
                 & backfill=lget('backfill'),               &
                 & name=name,                               &
                 & with_executable=lget('app'),             &
                 & with_lib=any([lget('lib'),lget('src')]), &
                 & with_test=lget('test'),                  &
                 & with_example=lget('example'),            &
                 & verbose=lget('verbose') )
            else  ! default if no specific directories are requested
                cmd_settings=fpm_new_settings(&
                 & backfill=lget('backfill') ,           &
                 & name=name,                            &
                 & with_executable=.true.,               &
                 & with_lib=.true.,                      &
                 & with_test=.true.,                     &
                 & with_example=lget('full'),            &
                 & with_full=lget('full'),               &
                 & with_bare=lget('bare'),               &
                 & verbose=lget('verbose') )
            endif

        case('help','manual')
            call set_args(common_args, help_help,version_text)
            if(size(unnamed)<2)then
                if(unnamed(1)=='help')then
                   unnamed=['   ', 'fpm']
                else
                   unnamed=manual
                endif
            elseif(unnamed(2)=='manual')then
                unnamed=manual
            endif
            widest=256
            allocate(character(len=widest) :: help_text(0))
            do i=2,size(unnamed)
                select case(unnamed(i))
                case('       ' )
                case('fpm    ' )
                   help_text=[character(len=widest) :: help_text, help_fpm]
                case('new    ' )
                   help_text=[character(len=widest) :: help_text, help_new]
                case('build  ' )
                   help_text=[character(len=widest) :: help_text, help_build]
                case('install' )
                   help_text=[character(len=widest) :: help_text, help_install]
                case('run    ' )
                   help_text=[character(len=widest) :: help_text, help_run]
                case('test   ' )
                   help_text=[character(len=widest) :: help_text, help_test]
                case('runner' )
                   help_text=[character(len=widest) :: help_text, help_runner]
                case('list   ' )
                   help_text=[character(len=widest) :: help_text, help_list]
                case('update ' )
                   help_text=[character(len=widest) :: help_text, help_update]
                case('help   ' )
                   help_text=[character(len=widest) :: help_text, help_help]
                case('version' )
                   help_text=[character(len=widest) :: help_text, version_text]
                case('clean' )
                   help_text=[character(len=widest) :: help_text, help_clean]
                case default
                   help_text=[character(len=widest) :: help_text, &
                   & '<ERROR> unknown help topic "'//trim(unnamed(i))//'"']
                   !!& '<ERROR> unknown help topic "'//trim(unnamed(i)).'not found in:',manual]
                end select
            enddo
            call printhelp(help_text)

        case('install')
            call set_args(common_args // compiler_args // '&
                & --no-rebuild F --prefix " " &
                & --list F &
                & --libdir "lib" --bindir "bin" --includedir "include"', &
                help_install, version_text)

            call check_build_vals()

            c_compiler = sget('c-compiler')
            archiver = sget('archiver')
            allocate(install_settings)
            install_settings = fpm_install_settings(&
                list=lget('list'), &
                profile=val_profile,&
                prune=.not.lget('no-prune'), &
                compiler=val_compiler, &
                c_compiler=c_compiler, &
                archiver=archiver, &
                flag=val_flag, &
                cflag=val_cflag, &
                ldflag=val_ldflag, &
                no_rebuild=lget('no-rebuild'), &
                verbose=lget('verbose'))
            call get_char_arg(install_settings%prefix, 'prefix')
            call get_char_arg(install_settings%libdir, 'libdir')
            call get_char_arg(install_settings%bindir, 'bindir')
            call get_char_arg(install_settings%includedir, 'includedir')
            call move_alloc(install_settings, cmd_settings)

        case('list')
            call set_args(common_args // '&
            & --list F&
            &', help_list, version_text)
            call printhelp(help_list_nodash)
            if(lget('list'))then
               call printhelp(help_list_dash)
            endif

        case('test')
            call set_args(common_args // compiler_args // run_args // ' --', &
              help_test,version_text)

            call check_build_vals()

            if( size(unnamed) > 1 )then
                names=unnamed(2:)
            else
                names=[character(len=len(names)) :: ]
            endif

            if(specified('target') )then
               call split(sget('target'),tnames,delimiters=' ,:')
               names=[character(len=max(len(names),len(tnames))) :: names,tnames]
            endif

            ! convert special string '..' to equivalent (shorter) '*'
            ! to allow for a string that does not require shift-key and quoting
            do i=1,size(names)
               if(names(i)=='..')names(i)='*'
            enddo

            c_compiler = sget('c-compiler')
            archiver = sget('archiver')
            allocate(fpm_test_settings :: cmd_settings)
            val_runner=sget('runner')
            if(specified('runner') .and. val_runner=='')val_runner='echo'
            cmd_settings=fpm_test_settings(&
            & args=remaining, &
            & profile=val_profile, &
            & prune=.not.lget('no-prune'), &
            & compiler=val_compiler, &
            & c_compiler=c_compiler, &
            & archiver=archiver, &
            & flag=val_flag, &
            & cflag=val_cflag, &
            & ldflag=val_ldflag, &
            & example=.false., &
            & list=lget('list'), &
            & build_tests=.true., &
            & name=names, &
            & runner=val_runner, &
            & verbose=lget('verbose') )

        case('update')
            call set_args(common_args // ' --fetch-only F --clean F', &
                help_update, version_text)

            if( size(unnamed) > 1 )then
                names=unnamed(2:)
            else
                names=[character(len=len(names)) :: ]
            endif

            allocate(fpm_update_settings :: cmd_settings)
            cmd_settings=fpm_update_settings(name=names, &
                fetch_only=lget('fetch-only'), verbose=lget('verbose'), &
                clean=lget('clean'))

        case('clean')
            call set_args(common_args // &
            &   ' --skip'             // &
            &   ' --all',                &
                help_clean, version_text)
            allocate(fpm_clean_settings :: cmd_settings)
            call get_current_directory(working_dir, error)
            cmd_settings=fpm_clean_settings( &
            &   unix=unix,                   &
            &   calling_dir=working_dir,     &
            &   clean_skip=lget('skip'),     &
                clean_call=lget('all'))

        case default

<<<<<<< HEAD
            if(which('fpm-'//cmdarg)/='')then
=======
            if(cmdarg.ne.''.and.which('fpm-'//cmdarg).ne.'')then

>>>>>>> 408e96ad
                call run('fpm-'//trim(cmdarg)//' '// get_command_arguments_quoted(),.false.)
            else
                call set_args('&
                & --list F&
                &', help_fpm, version_text)
                ! Note: will not get here if --version or --usage or --help
                ! is present on commandline
                help_text=help_usage
                if(lget('list'))then
                   help_text=help_list_dash
                elseif(len_trim(cmdarg)==0)then
                    write(stdout,'(*(a))')'Fortran Package Manager:'
                    write(stdout,'(*(a))')' '
                    call printhelp(help_list_nodash)
                else
                    write(stderr,'(*(a))')'<ERROR> unknown subcommand [', &
                     & trim(cmdarg), ']'
                    call printhelp(help_list_dash)
                endif
                call printhelp(help_text)
            endif

        end select

        if (allocated(cmd_settings)) then
            working_dir = sget("directory")
            call move_alloc(working_dir, cmd_settings%working_dir)
        end if

    contains

    subroutine check_build_vals()
        character(len=:), allocatable :: flags

        val_compiler=sget('compiler')
        if(val_compiler=='') then
            val_compiler='gfortran'
        endif

        val_flag = " " // sget('flag')
        val_cflag = " " // sget('c-flag')
        val_ldflag = " " // sget('link-flag')
        val_profile = sget('profile')

    end subroutine check_build_vals

    subroutine printhelp(lines)
    character(len=:),intent(in),allocatable :: lines(:)
    integer :: iii,ii
        if(allocated(lines))then
           ii=size(lines)
           if(ii > 0 .and. len(lines)> 0) then
               write(stdout,'(g0)')(trim(lines(iii)), iii=1, ii)
           else
               write(stdout,'(a)')'<WARNING> *printhelp* output requested is empty'
           endif
        endif
    end subroutine printhelp

    end subroutine get_command_line_settings

    subroutine set_help()
   help_list_nodash=[character(len=80) :: &
   'USAGE: fpm [ SUBCOMMAND [SUBCOMMAND_OPTIONS] ]|[--list|--help|--version]', &
   '       where SUBCOMMAND is commonly new|build|run|test                  ', &
   '                                                                        ', &
   ' subcommand may be one of                                               ', &
   '                                                                        ', &
   '  build     Compile the package placing results in the "build" directory', &
   '  help      Display help                                                ', &
   '  list      Display this list of subcommand descriptions                ', &
   '  new       Create a new Fortran package directory with sample files    ', &
   '  run       Run the local package application programs                  ', &
   '  test      Run the test programs                                       ', &
   '  update    Update and manage project dependencies                      ', &
   '  install   Install project                                             ', &
   '  clean     Delete the build                                            ', &
   '                                                                        ', &
   ' Enter "fpm --list" for a brief list of subcommand options. Enter       ', &
   ' "fpm --help" or "fpm SUBCOMMAND --help" for detailed descriptions.     ', &
   ' ']
   help_list_dash = [character(len=80) :: &
   '                                                                                ', &
   ' build [--compiler COMPILER_NAME] [--profile PROF] [--flag FFLAGS] [--list]     ', &
   '       [--tests] [--no-prune]                                                   ', &
   ' help [NAME(s)]                                                                 ', &
   ' new NAME [[--lib|--src] [--app] [--test] [--example]]|                         ', &
   '          [--full|--bare][--backfill]                                           ', &
   ' update [NAME(s)] [--fetch-only] [--clean] [--verbose]                          ', &
   ' list [--list]                                                                  ', &
   ' run  [[--target] NAME(s) [--example] [--profile PROF] [--flag FFLAGS] [--all]  ', &
   '      [--runner "CMD"] [--compiler COMPILER_NAME] [--list] [-- ARGS]            ', &
   ' test [[--target] NAME(s)] [--profile PROF] [--flag FFLAGS] [--runner "CMD"]    ', &
   '      [--list] [--compiler COMPILER_NAME] [-- ARGS]                             ', &
   ' install [--profile PROF] [--flag FFLAGS] [--no-rebuild] [--prefix PATH]        ', &
   '         [options]                                                              ', &
   ' clean [--skip] [--all]                                                         ', &
   ' ']
    help_usage=[character(len=80) :: &
    '' ]
    help_runner=[character(len=80) :: &
   'NAME                                                                            ', &
   '   --runner(1) - a shared option for specifying an application to launch        ', &
   '                 executables.                                                   ', &
   '                                                                                ', &
   'SYNOPSIS                                                                        ', &
   '   fpm run|test --runner CMD ... -- SUFFIX_OPTIONS                              ', &
   '                                                                                ', &
   'DESCRIPTION                                                                     ', &
   '   The --runner option allows specifying a program to launch                    ', &
   '   executables selected via the fpm(1) subcommands "run" and "test". This       ', &
   '   gives easy recourse to utilities such as debuggers and other tools           ', &
   '   that wrap other executables.                                                 ', &
   '                                                                                ', &
   '   These external commands are not part of fpm(1) itself as they vary           ', &
   '   from platform to platform or require independent installation.               ', &
   '                                                                                ', &
   'OPTION                                                                          ', &
   ' --runner ''CMD''  quoted command used to launch the fpm(1) executables.          ', &
   '               Available for both the "run" and "test" subcommands.             ', &
   '               If the keyword is specified without a value the default command  ', &
   '               is "echo".                                                       ', &
   ' -- SUFFIX_OPTIONS  additional options to suffix the command CMD and executable ', &
   '                    file names with.                                            ', &
   'EXAMPLES                                                                        ', &
   '   Use cases for ''fpm run|test --runner "CMD"'' include employing                ', &
   '   the following common GNU/Linux and Unix commands:                            ', &
   '                                                                                ', &
   ' INTERROGATE                                                                    ', &
   '    + nm - list symbols from object files                                       ', &
   '    + size - list section sizes and total size.                                 ', &
   '    + ldd - print shared object dependencies                                    ', &
   '    + ls - list directory contents                                              ', &
   '    + stat - display file or file system status                                 ', &
   '    + file - determine file type                                                ', &
   ' PERFORMANCE AND DEBUGGING                                                      ', &
   '    + gdb - The GNU Debugger                                                    ', &
   '    + valgrind - a suite of tools for debugging and profiling                   ', &
   '    + time - time a simple command or give resource usage                       ', &
   '    + timeout - run a command with a time limit                                 ', &
   ' COPY                                                                           ', &
   '    + install - copy files and set attributes                                   ', &
   '    + tar - an archiving utility                                                ', &
   ' ALTER                                                                          ', &
   '    + rm - remove files or directories                                          ', &
   '    + chmod - change permissions of a file                                      ', &
   '    + strip - remove unnecessary information from strippable files              ', &
   '                                                                                ', &
   ' For example                                                                    ', &
   '                                                                                ', &
   '  fpm test --runner gdb                                                         ', &
   '  fpm run --runner "tar cvfz $HOME/bundle.tgz"                                  ', &
   '  fpm run --runner ldd                                                          ', &
   '  fpm run --runner strip                                                        ', &
   '  fpm run --runner ''cp -t /usr/local/bin''                                       ', &
   '                                                                                ', &
   '  # options after executable name can be specified after the -- option          ', &
   '  fpm --runner cp run -- /usr/local/bin/                                        ', &
   '  # generates commands of the form "cp $FILENAME /usr/local/bin/"               ', &
   '                                                                                ', &
   '  # bash(1) alias example:                                                      ', &
   '  alias fpm-install=\                                                           ', &
   '  "fpm run --profile release --runner ''install -vbp -m 0711 -t ~/.local/bin''" ', &
   '  fpm-install                                                           ', &
    '' ]
    help_fpm=[character(len=80) :: &
    'NAME                                                                   ', &
    '   fpm(1) - A Fortran package manager and build system                 ', &
    '                                                                       ', &
    'SYNOPSIS                                                               ', &
    '   fpm SUBCOMMAND [SUBCOMMAND_OPTIONS]                                 ', &
    '                                                                       ', &
    '   fpm --help|--version|--list                                         ', &
    '                                                                       ', &
    'DESCRIPTION                                                            ', &
    '   fpm(1) is a package manager that helps you create Fortran projects  ', &
    '   from source -- it automatically determines dependencies!            ', &
    '                                                                       ', &
    '   Most significantly fpm(1) lets you draw upon other fpm(1) packages  ', &
    '   in distributed git(1) repositories as if the packages were a basic  ', &
    '   part of your default programming environment, as well as letting    ', &
    '   you share your projects with others in a similar manner.            ', &
    '                                                                       ', &
    '   All output goes into the directory "build/" which can generally be  ', &
    '   removed and rebuilt if required. Note that if external packages are ', &
    '   being used you need network connectivity to rebuild from scratch.   ', &
    '                                                                       ', &
    'SUBCOMMANDS                                                            ', &
    '  Valid fpm(1) subcommands are:                                        ', &
    '                                                                       ', &
    '  + build    Compile the packages into the "build/" directory.         ', &
    '  + new      Create a new Fortran package directory with sample files. ', &
    '  + update   Update the project dependencies.                          ', &
    '  + run      Run the local package binaries. Defaults to all binaries  ', &
    '             for that release.                                         ', &
    '  + test     Run the tests.                                            ', &
    '  + help     Alternate to the --help switch for displaying help text.  ', &
    '  + list     Display brief descriptions of all subcommands.            ', &
    '  + install  Install project.                                          ', &
    '  + clean    Delete directories in the "build/" directory, except      ', &
    '             dependencies. Prompts for confirmation to delete.         ', &
    '                                                                       ', &
    '  Their syntax is                                                      ', &
    '                                                                                ', &
    '    build [--profile PROF] [--flag FFLAGS] [--list] [--compiler COMPILER_NAME]  ', &
    '          [--tests] [--no-prune]                                                ', &
    '    new NAME [[--lib|--src] [--app] [--test] [--example]]|                      ', &
    '             [--full|--bare][--backfill]                                        ', &
    '    update [NAME(s)] [--fetch-only] [--clean]                                   ', &
    '    run [[--target] NAME(s)] [--profile PROF] [--flag FFLAGS] [--list] [--all]  ', &
    '        [--example] [--runner "CMD"] [--compiler COMPILER_NAME]                 ', &
    '        [--no-prune] [-- ARGS]                                                  ', &
    '    test [[--target] NAME(s)] [--profile PROF] [--flag FFLAGS] [--list]         ', &
    '         [--runner "CMD"] [--compiler COMPILER_NAME] [--no-prune] [-- ARGS]     ', &
    '    help [NAME(s)]                                                              ', &
    '    list [--list]                                                               ', &
    '    install [--profile PROF] [--flag FFLAGS] [--no-rebuild] [--prefix PATH]     ', &
    '            [options]                                                           ', &
    '    clean [--skip] [--all]                                                       ', &
    '                                                                                ', &
    'SUBCOMMAND OPTIONS                                                              ', &
    ' -C, --directory PATH', &
    '             Change working directory to PATH before running any command', &
    help_text_build_common, &
    help_text_compiler, &
    help_text_flag, &
    '  --list     List candidates instead of building or running them. On   ', &
    '             the fpm(1) command this shows a brief list of subcommands.', &
    '  --runner CMD   Provides a command to prefix program execution paths. ', &
    '  -- ARGS    Arguments to pass to executables.                         ', &
    '  --skip     Delete directories in the build/ directory without        ', &
    '             prompting, but skip dependencies.                         ', &
    '  --all      Delete directories in the build/ directory without        ', &
    '             prompting, including dependencies.                        ', &
    '                                                                       ', &
    'VALID FOR ALL SUBCOMMANDS                                              ', &
    '  --help     Show help text and exit                                   ', &
    '  --verbose  Display additional information when available             ', &
    '  --version  Show version information and exit.                        ', &
    '                                                                       ', &
    '@file                                                                  ', &
    '   You may replace the default options for the fpm(1) command from a   ', &
    '   file if your first options begin with @file. Initial options will   ', &
    '   then be read from the "response file" "file.rsp" in the current     ', &
    '   directory.                                                          ', &
    '                                                                       ', &
    '   If "file" does not exist or cannot be read, then an error occurs and', &
    '   the program stops. Each line of the file is prefixed with "options" ', &
    '   and interpreted as a separate argument. The file itself may not     ', &
    '   contain @file arguments. That is, it is not processed recursively.  ', &
    '                                                                       ', &
    '   For more information on response files see                          ', &
    '                                                                       ', &
    '      https://urbanjost.github.io/M_CLI2/set_args.3m_cli2.html         ', &
    '                                                                       ', &
    '   The basic functionality described here will remain the same, but    ', &
    '   other features described at the above reference may change.         ', &
    '                                                                       ', &
    '   An example file:                                                    ', &
    '                                                                       ', &
    '     # my build options                                                ', &
    '     options build                                                     ', &
    '     options --compiler gfortran                                       ', &
    '     options --flag "-pg -static -pthread -Wunreachable-code -Wunused  ', &
    '      -Wuninitialized -g -O -fbacktrace -fdump-core -fno-underscoring  ', &
    '      -frecord-marker=4 -L/usr/X11R6/lib -L/usr/X11R6/lib64 -lX11"     ', &
    '                                                                       ', &
    '   Note --flag would have to be on one line as response files do not   ', &
    '   (currently) allow for continued lines or multiple specifications of ', &
    '   the same option.                                                    ', &
    '                                                                       ', &
    help_text_environment, &
    '                                                                       ', &
    'EXAMPLES                                                               ', &
    '   sample commands:                                                    ', &
    '                                                                       ', &
    '    fpm new mypackage --app --test                                     ', &
    '    fpm build                                                          ', &
    '    fpm test                                                           ', &
    '    fpm run                                                            ', &
    '    fpm run --example                                                  ', &
    '    fpm new --help                                                     ', &
    '    fpm run myprogram --profile release -- -x 10 -y 20 --title "my title"       ', &
    '    fpm install --prefix ~/.local                                               ', &
    '    fpm clean --all                                                             ', &
    '                                                                                ', &
    'SEE ALSO                                                                        ', &
    '                                                                                ', &
    ' + The fpm(1) home page is at https://github.com/fortran-lang/fpm               ', &
    ' + Registered fpm(1) packages are at https://fortran-lang.org/packages          ', &
    ' + The fpm(1) TOML file format is described at                                  ', &
    '   https://github.com/fortran-lang/fpm/blob/main/manifest-reference.md          ', &
    '']
    help_list=[character(len=80) :: &
    'NAME                                                                   ', &
    ' list(1) - list summary of fpm(1) subcommands                          ', &
    '                                                                       ', &
    'SYNOPSIS                                                               ', &
    ' fpm list [-list]                                                      ', &
    '                                                                       ', &
    ' fpm list --help|--version                                             ', &
    '                                                                       ', &
    'DESCRIPTION                                                            ', &
    ' Display a short description for each fpm(1) subcommand.               ', &
    '                                                                       ', &
    'OPTIONS                                                                ', &
    ' --list     display a list of command options as well. This is the     ', &
    '            same output as generated by "fpm --list".                  ', &
    '                                                                       ', &
    'EXAMPLES                                                               ', &
    ' display a short list of fpm(1) subcommands                            ', &
    '                                                                       ', &
    '  fpm list                                                             ', &
    '  fpm --list                                                           ', &
    '' ]
    help_run=[character(len=80) :: &
    'NAME                                                                   ', &
    ' run(1) - the fpm(1) subcommand to run project applications            ', &
    '                                                                       ', &
    'SYNOPSIS                                                               ', &
    ' fpm run [[--target] NAME(s) [--profile PROF] [--flag FFLAGS]', &
    '         [--compiler COMPILER_NAME] [--runner "CMD"] [--example]', &
    '         [--list] [--all] [-- ARGS]', &
    '                                                                       ', &
    ' fpm run --help|--version                                              ', &
    '                                                                       ', &
    'DESCRIPTION                                                            ', &
    ' Run the applications in your fpm(1) package. By default applications  ', &
    ' in /app or specified as "executable" in your "fpm.toml" manifest are  ', &
    ' used. Alternatively demonstration programs in example/ or specified in', &
    ' the "example" section in "fpm.toml" can be executed. The applications ', &
    ' are automatically rebuilt before being run if they are out of date.   ', &
    '                                                                       ', &
    'OPTIONS                                                                ', &
    ' --target NAME(s)  list of application names to execute. No name is    ', &
    '                   required if only one target exists. If no name is   ', &
    '                   supplied and more than one candidate exists or a    ', &
    '                   name has no match a list is produced and fpm(1)     ', &
    '                   exits.                                              ', &
    '                                                                       ', &
    '                   Basic "globbing" is supported where "?" represents  ', &
    '                   any single character and "*" represents any string. ', &
    '                   Note The glob string normally needs quoted to       ', &
    '                   the special characters from shell expansion.        ', &
    ' --all   Run all examples or applications. An alias for --target ''*''.  ', &
    ' --example  Run example programs instead of applications.              ', &
    help_text_build_common, &
    help_text_compiler, &
    help_text_flag, &
    ' --runner CMD  A command to prefix the program execution paths with.   ', &
    '               see "fpm help runner" for further details.              ', &
    ' --list     list basenames of candidates instead of running them. Note ', &
    '            out-of-date candidates will still be rebuilt before being  ', &
    '            listed.                                                    ', &
    ' -- ARGS    optional arguments to pass to the program(s). The same     ', &
    '            arguments are passed to all program names specified.       ', &
    '                                                                       ', &
    help_text_environment, &
    '                                                                       ', &
    'EXAMPLES                                                               ', &
    ' fpm(1) - run or display project applications:                         ', &
    '                                                                       ', &
    '  fpm run        # run a target when only one exists or list targets   ', &
    '  fpm run --list # list basename of all targets, running nothing.      ', &
    '  fpm run "demo*" --list # list target basenames starting with "demo*".', &
    '  fpm run "psi*" --runner # list target pathnames starting with "psi*".', &
    '  fpm run --all  # run all targets, no matter how many there are.      ', &
    '                                                                       ', &
    '  # run default program built or to be built with the compiler command ', &
    '  # "f90". If more than one app exists a list displays and target names', &
    '  # are required.                                                      ', &
    '  fpm run --compiler f90                                               ', &
    '                                                                       ', &
    '  # run example programs instead of the application programs.          ', &
    '  fpm run --example "*"                                                ', &
    '                                                                       ', &
    '  # run a specific program and pass arguments to the command           ', &
    '  fpm run myprog -- -x 10 -y 20 --title "my title line"                ', &
    '                                                                       ', &
    '  # run production version of two applications                         ', &
    '  fpm run --target prg1,prg2 --profile release                         ', &
    '                                                                       ', &
    '  # install executables in directory (assuming install(1) exists)      ', &
    '  fpm run --runner ''install -b -m 0711 -p -t /usr/local/bin''         ', &
    '' ]
    help_build=[character(len=80) :: &
    'NAME                                                                   ', &
    ' build(1) - the fpm(1) subcommand to build a project                   ', &
    '                                                                       ', &
    'SYNOPSIS                                                               ', &
    ' fpm build [--profile PROF] [--flag FFLAGS] [--compiler COMPILER_NAME] ', &
    '           [--list] [--tests]                                          ', &
    '                                                                       ', &
    ' fpm build --help|--version                                            ', &
    '                                                                       ', &
    'DESCRIPTION                                                            ', &
    ' The "fpm build" command                                               ', &
    '    o Fetches any dependencies                                         ', &
    '    o Scans your sources                                               ', &
    '    o Builds them in the proper order                                  ', &
    '                                                                       ', &
    ' The Fortran source files are assumed by default to be in              ', &
    '    o src/     for modules and procedure source                        ', &
    '    o app/     main program(s) for applications                        ', &
    '    o test/    main program(s) and support files for project tests     ', &
    '    o example/ main program(s) for example programs                    ', &
    ' Changed or new files found are rebuilt. The results are placed in     ', &
    ' the build/ directory.                                                 ', &
    '                                                                       ', &
    ' Non-default pathnames and remote dependencies are used if             ', &
    ' specified in the "fpm.toml" file.                                     ', &
    '                                                                       ', &
    'OPTIONS                                                                ', &
    help_text_build_common,&
    help_text_compiler, &
    help_text_flag, &
    ' --list        list candidates instead of building or running them     ', &
    ' --tests       build all tests (otherwise only if needed)              ', &
    ' --show-model  show the model and exit (do not build)                  ', &
    ' --help        print this help and exit                                ', &
    ' --version     print program version information and exit              ', &
    '                                                                       ', &
    help_text_environment, &
    '                                                                       ', &
    'EXAMPLES                                                               ', &
    ' Sample commands:                                                      ', &
    '                                                                       ', &
    '  fpm build                   # build with debug options               ', &
    '  fpm build --profile release # build with high optimization           ', &
    '' ]

    help_help=[character(len=80) :: &
    'NAME                                                                   ', &
    '   help(1) - the fpm(1) subcommand to display help                     ', &
    '                                                                       ', &
    'SYNOPSIS                                                               ', &
    '   fpm help [fpm] [new] [build] [run] [test] [help] [version] [manual] ', &
    '   [runner]                                                            ', &
    '                                                                       ', &
    'DESCRIPTION                                                            ', &
    '   The "fpm help" command is an alternative to the --help parameter    ', &
    '   on the fpm(1) command and its subcommands.                          ', &
    '                                                                       ', &
    'OPTIONS                                                                ', &
    '   NAME(s)    A list of topic names to display. All the subcommands    ', &
    '              have their own page (new, build, run, test, ...).        ', &
    '                                                                       ', &
    '              The special name "manual" displays all the fpm(1)        ', &
    '              built-in documentation.                                  ', &
    '                                                                       ', &
    '              The default is to display help for the fpm(1) command    ', &
    '              itself.                                                  ', &
    '                                                                       ', &
    'EXAMPLES                                                               ', &
    '   Sample usage:                                                       ', &
    '                                                                       ', &
    '     fpm help           # general fpm(1) command help                  ', &
    '     fpm help version   # show program version                         ', &
    '     fpm help new       # display help for "new" subcommand            ', &
    '     fpm help manual    # All fpm(1) built-in documentation            ', &
    '                                                                       ', &
    '' ]
    help_new=[character(len=80) ::                                             &
    'NAME                                                                   ', &
    ' new(1) - the fpm(1) subcommand to initialize a new project            ', &
    'SYNOPSIS                                                               ', &
    '  fpm new NAME [[--lib|--src] [--app] [--test] [--example]]|           ', &
    '      [--full|--bare][--backfill]                                      ', &
    ' fpm new --help|--version                                              ', &
    '                                                                       ', &
    'DESCRIPTION                                                            ', &
    ' "fpm new" creates and populates a new programming project directory.  ', &
    ' It                                                                    ', &
    '   o creates a directory with the specified name                       ', &
    '   o runs the command "git init" in that directory                     ', &
    '   o populates the directory with the default project directories      ', &
    '   o adds sample Fortran source files                                  ', &
    '                                                                       ', &
    ' The default file structure (that will be automatically scanned) is    ', &
    '                                                                       ', &
    '     NAME/                                                             ', &
    '       fpm.toml                                                        ', &
    '       src/                                                            ', &
    '           NAME.f90                                                    ', &
    '       app/                                                            ', &
    '           main.f90                                                    ', &
    '       test/                                                           ', &
    '           check.f90                                                   ', &
    '       example/                                                        ', &
    '           demo.f90                                                    ', &
    '                                                                       ', &
    ' Using this file structure is highly encouraged, particularly for      ', &
    ' small packages primarily intended to be used as dependencies.         ', &
    '                                                                       ', &
    ' If you find this restrictive and need to customize the package        ', &
    ' structure you will find using the --full switch creates a             ', &
    ' heavily annotated manifest file with references to documentation      ', &
    ' to aid in constructing complex package structures.                    ', &
    '                                                                       ', &
    ' Remember to update the information in the sample "fpm.toml"           ', &
    ' file with your name and e-mail address.                               ', &
    '                                                                       ', &
    'OPTIONS                                                                ', &
    ' NAME   the name of the project directory to create. The name          ', &
    '        must be made of up to 63 ASCII letters, digits, underscores,   ', &
    '        or hyphens, and start with a letter.                           ', &
    '                                                                       ', &
    ' The default is to create the src/, app/, and test/ directories.       ', &
    ' If any of the following options are specified then only the           ', &
    ' selected subdirectories are generated:                                ', &
    '                                                                       ', &
    ' --lib,--src  create directory src/ and a placeholder module           ', &
    '              named "NAME.f90" for use with subcommand "build".        ', &
    ' --app        create directory app/ and a placeholder main             ', &
    '              program for use with subcommand "run".                   ', &
    ' --test       create directory test/ and a placeholder program         ', &
    '              for use with the subcommand "test". Note that sans       ', &
    '              "--lib" it really does not have anything to test.        ', &
    ' --example    create directory example/ and a placeholder program      ', &
    '              for use with the subcommand "run --example".             ', &
    '              It is only created by default if "--full is" specified.  ', &
    '                                                                       ', &
    ' So the default is equivalent to                                        ',&
    '                                                                       ', &
    '    fpm NAME --lib --app --test                                        ', &
    '                                                                       ', &
    ' --backfill   By default the directory must not exist. If this         ', &
    '              option is present the directory may pre-exist and        ', &
    '              only subdirectories and files that do not                ', &
    '              already exist will be created. For example, if you       ', &
    '              previously entered "fpm new myname --lib" entering       ', &
    '              "fpm new myname -full --backfill" will create any missing', &
    '              app/, example/, and test/ directories and programs.      ', &
    '                                                                       ', &
    ' --full       By default a minimal manifest file ("fpm.toml") is       ', &
    '              created that depends on auto-discovery. With this        ', &
    '              option a much more extensive manifest sample is written  ', &
    '              and the example/ directory is created and populated.     ', &
    '              It is designed to facilitate creating projects that      ', &
    '              depend extensively on non-default build options.         ', &
    '                                                                       ', &
    ' --bare       A minimal manifest file ("fpm.toml") is created and      ', &
    '              "README.md" file is created but no directories or        ', &
    '              sample Fortran are generated.                            ', &
    '                                                                       ', &
    ' --help       print this help and exit                                 ', &
    ' --version    print program version information and exit               ', &
    '                                                                       ', &
    'EXAMPLES                                                               ', &
    ' Sample use                                                            ', &
    '                                                                       ', &
    '   fpm new myproject  # create new project directory and seed it       ', &
    '   cd myproject       # Enter the new directory                        ', &
    '   # and run commands such as                                          ', &
    '   fpm build                                                           ', &
    '   fpm run            # run lone example application program           ', &
    '   fpm test           # run example test program(s)                    ', &
    '   fpm run --example  # run lone example program                       ', &
    '                                                                       ', &
    '   fpm new A --full # create example/ and an annotated fpm.toml as well', &
    '   fpm new A --bare # create no directories                            ', &
    '   create any missing files in current directory                       ', &
    '   fpm new --full --backfill                                           ', &
    '' ]
    help_test=[character(len=80) :: &
    'NAME                                                                   ', &
    ' test(1) - the fpm(1) subcommand to run project tests                  ', &
    '                                                                       ', &
    'SYNOPSIS                                                               ', &
    ' fpm test [[--target] NAME(s)] [--profile PROF] [--flag FFLAGS]', &
    '          [--compiler COMPILER_NAME ] [--runner "CMD"] [--list][-- ARGS]', &
    '                                                                       ', &
    ' fpm test --help|--version                                             ', &
    '                                                                       ', &
    'DESCRIPTION                                                            ', &
    ' Run applications you have built to test your project.                 ', &
    '                                                                       ', &
    'OPTIONS                                                                ', &
    ' --target NAME(s)  optional list of specific test names to execute.    ', &
    '                   The default is to run all the tests in test/        ', &
    '                   or the tests listed in the "fpm.toml" file.         ', &
    '                                                                       ', &
    '                   Basic "globbing" is supported where "?" represents  ', &
    '                   any single character and "*" represents any string. ', &
    '                   Note The glob string normally needs quoted to       ', &
    '                   protect the special characters from shell expansion.', &
    help_text_build_common,&
    help_text_compiler, &
    help_text_flag, &
    ' --runner CMD  A command to prefix the program execution paths with.   ', &
    '               see "fpm help runner" for further details.              ', &
    ' --list     list candidate basenames instead of running them. Note they', &
    ' --list     will still be built if not currently up to date.           ', &
    ' -- ARGS    optional arguments to pass to the test program(s).         ', &
    '            The same arguments are passed to all test names            ', &
    '            specified.                                                 ', &
    '                                                                       ', &
    help_text_environment, &
    '                                                                       ', &
    'EXAMPLES                                                               ', &
    'run tests                                                              ', &
    '                                                                       ', &
    ' # run default tests in /test or as specified in "fpm.toml"            ', &
    ' fpm test                                                              ', &
    '                                                                       ', &
    ' # run using compiler command "f90"                                    ', &
    ' fpm test --compiler f90                                               ', &
    '                                                                       ', &
    ' # run a specific test and pass arguments to the command               ', &
    ' fpm test mytest -- -x 10 -y 20 --title "my title line"                ', &
    '                                                                       ', &
    ' fpm test tst1 tst2 --profile PROF  # run production version of two tests', &
    '' ]
    help_update=[character(len=80) :: &
    'NAME', &
    ' update(1) - manage project dependencies', &
    '', &
    'SYNOPSIS', &
    ' fpm update [--fetch-only] [--clean] [--verbose] [NAME(s)]', &
    '', &
    'DESCRIPTION', &
    ' Manage and update project dependencies. If no dependency names are', &
    ' provided all the dependencies are updated automatically.', &
    '', &
    'OPTIONS', &
    ' --fetch-only  Only fetch dependencies, do not update existing projects', &
    ' --clean       Do not use previous dependency cache', &
    ' --verbose     Show additional printout', &
    '', &
    'SEE ALSO', &
    ' The fpm(1) home page at https://github.com/fortran-lang/fpm', &
    '' ]
    help_install=[character(len=80) :: &
    'NAME', &
    ' install(1) - install fpm projects', &
    '', &
    'SYNOPSIS', &
    ' fpm install [--profile PROF] [--flag FFLAGS] [--list] [--no-rebuild]', &
    '             [--prefix DIR] [--bindir DIR] [--libdir DIR] [--includedir DIR]', &
    '             [--verbose]', &
    '', &
    'DESCRIPTION', &
    ' Subcommand to install fpm projects. Running install will export the', &
    ' current project to the selected prefix, this will by default install all', &
    ' executables (tests and examples are excluded) which are part of the projects.', &
    ' Libraries and module files are only installed for projects requiring the', &
    ' installation of those components in the package manifest.', &
    '', &
    'OPTIONS', &
    ' --list            list all installable targets for this project,', &
    '                   but do not install any of them', &
    help_text_build_common,&
    help_text_flag, &
    ' --no-rebuild      do not rebuild project before installation', &
    ' --prefix DIR      path to installation directory (requires write access),', &
    '                   the default prefix on Unix systems is $HOME/.local', &
    '                   and %APPDATA%\local on Windows', &
    ' --bindir DIR      subdirectory to place executables in (default: bin)', &
    ' --libdir DIR      subdirectory to place libraries and archives in', &
    '                   (default: lib)', &
    ' --includedir DIR  subdirectory to place headers and module files in', &
    '                   (default: include)', &
    ' --verbose         print more information', &
    '', &
    help_text_environment, &
    '', &
    'EXAMPLES', &
    ' 1. Install release version of project:', &
    '', &
    '    fpm install --profile release', &
    '', &
    ' 2. Install the project without rebuilding the executables:', &
    '', &
    '    fpm install --no-rebuild', &
    '', &
    ' 3. Install executables to a custom prefix into the exe directory:', &
    '', &
    '    fpm install --prefix $PWD --bindir exe', &
    '' ]
    help_clean=[character(len=80) :: &
    'NAME', &
    ' clean(1) - delete the build', &
    '', &
    'SYNOPSIS', &
    ' fpm clean', &
    '', &
    'DESCRIPTION', &
    ' Prompts the user to confirm deletion of the build. If affirmative,', &
    ' directories in the build/ directory are deleted, except dependencies.', &
    '', &
    'OPTIONS', &
    ' --skip           delete the build without prompting but skip dependencies.', &
    ' --all            delete the build without prompting including dependencies.', &
    '' ]
     end subroutine set_help

    subroutine get_char_arg(var, arg)
      character(len=:), allocatable, intent(out) :: var
      character(len=*), intent(in) :: arg
      var = sget(arg)
      if (len_trim(var) == 0) deallocate(var)
    end subroutine get_char_arg


    !> Get an environment variable for fpm, this routine ensures that every variable
    !> used by fpm is prefixed with FPM_.
    function get_fpm_env(env, default) result(val)
      character(len=*), intent(in) :: env
      character(len=*), intent(in) :: default
      character(len=:), allocatable :: val

      character(len=*), parameter :: fpm_prefix = "FPM_"

      val = get_env(fpm_prefix//env, default)
    end function get_fpm_env

end module fpm_command_line<|MERGE_RESOLUTION|>--- conflicted
+++ resolved
@@ -574,12 +574,7 @@
 
         case default
 
-<<<<<<< HEAD
-            if(which('fpm-'//cmdarg)/='')then
-=======
             if(cmdarg.ne.''.and.which('fpm-'//cmdarg).ne.'')then
-
->>>>>>> 408e96ad
                 call run('fpm-'//trim(cmdarg)//' '// get_command_arguments_quoted(),.false.)
             else
                 call set_args('&
